--- conflicted
+++ resolved
@@ -61,17 +61,12 @@
                         help='add timestep to observations')
     parser.add_argument('--recurrent-policy', action='store_true', default=False,
                         help='use a recurrent policy')
-<<<<<<< HEAD
-    parser.add_argument('--lr-schedule', action='store_true', default=False,
+    parser.add_argument('--use-linear-lr-decay', action='store_true', default=False,
                         help='use a linear schedule on the learning rate')
-    parser.add_argument('--no-vis', action='store_true', default=False,
-                        help='disables visdom visualization')
-=======
     parser.add_argument('--vis', action='store_true', default=False,
                         help='enable visdom visualization')
     parser.add_argument('--port', type=int, default=8097,
                         help='port to run the server on (default: 8097)')
->>>>>>> 5a20709a
     args = parser.parse_args()
 
     args.cuda = not args.no_cuda and torch.cuda.is_available()
